--- conflicted
+++ resolved
@@ -43,22 +43,18 @@
         scores = get_delta_scores(record, self.ann, 500, 0)
         self.assertEqual(scores, ['T|TUBB8|0.01|0.18|0.15|0.62|-2|110|-190|0|0.00|0.01|0.97|0.79|0.56|0.71|0.99|0.36'])
         scores = get_delta_scores(record, self.ann_without_prefix, 500, 0)
-<<<<<<< HEAD
-        self.assertEqual(scores, ['T|TUBB8|0.01|0.18|0.15|0.62|-2|110|-190|0'])
+        self.assertEqual(scores, ['T|TUBB8|0.01|0.18|0.15|0.62|-2|110|-190|0|0.00|0.01|0.97|0.79|0.56|0.71|0.99|0.36'])
 
     def test_get_delta_score_mnp(self):
 
         record = Record('10', 94077, 'ACT', ['CCT'])
         scores = get_delta_scores(record, self.ann, 50, 0)
-        self.assertEqual(scores, ['CCT|TUBB8|0.07|0.27|0.00|0.01|0|-23|19|-22'])
+        self.assertEqual(scores, ['CCT|TUBB8|0.07|0.27|0.00|0.01|0|-23|19|-22|0.03|0.10|0.98|0.71|0.00|0.00|0.10|0.09'])
         scores = get_delta_scores(record, self.ann_without_prefix, 50, 0)
-        self.assertEqual(scores, ['CCT|TUBB8|0.07|0.27|0.00|0.01|0|-23|19|-22'])
+        self.assertEqual(scores, ['CCT|TUBB8|0.07|0.27|0.00|0.01|0|-23|19|-22|0.03|0.10|0.98|0.71|0.00|0.00|0.10|0.09'])
 
         record = Record('10', 94555, 'CGA', ['TGA'])
         scores = get_delta_scores(record, self.ann, 50, 0)
-        self.assertEqual(scores, ['TGA|TUBB8|0.01|0.00|0.11|0.62|-2|-6|-23|0'])
+        self.assertEqual(scores, ['TGA|TUBB8|0.01|0.00|0.11|0.62|-2|-6|-23|0|0.00|0.01|0.00|0.00|0.01|0.12|0.99|0.36'])
         scores = get_delta_scores(record, self.ann_without_prefix, 50, 0)
-        self.assertEqual(scores, ['TGA|TUBB8|0.01|0.00|0.11|0.62|-2|-6|-23|0'])
-=======
-        self.assertEqual(scores, ['T|TUBB8|0.01|0.18|0.15|0.62|-2|110|-190|0|0.00|0.01|0.97|0.79|0.56|0.71|0.99|0.36'])
->>>>>>> 933e9480
+        self.assertEqual(scores, ['TGA|TUBB8|0.01|0.00|0.11|0.62|-2|-6|-23|0|0.00|0.01|0.00|0.00|0.01|0.12|0.99|0.36'])